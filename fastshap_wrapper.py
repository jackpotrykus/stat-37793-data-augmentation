from fastshap.image_surrogate import ImageSurrogate
from fastshap.utils import MaskLayer2d, KLDivLoss, DatasetInputOnly
import os

import torch
import torch.nn as nn
import torch.optim as optim
import numpy as np
import os.path
from torch.utils.data import DataLoader
from tqdm.auto import tqdm
from copy import deepcopy
from resnet import ResNet18


class fastshap_wrapper:
    def __init__(
        self,
        model,
        train_set,
        val_set,
        surrogate_epochs=20,
        explainer_epochs=20,
        experiment_name="",
    ):
        self.model = model

        # Select device
        device = torch.device("cuda" if torch.cuda.is_available() else "cpu")
        self.device = device

        # train surrogate model
        # Check for model
<<<<<<< HEAD
        if os.path.isfile(experiment_name + "cifar surrogate.pt"):
            print("Loading saved surrogate model")
            surr = torch.load(experiment_name + "cifar surrogate.pt").to(device)
            surrogate = ImageSurrogate(surr, width=32, height=32, superpixel_size=2)
=======
        if os.path.isfile(experiment_name+'cifar surrogate.pt'):
            print('Loading saved surrogate model')
            surr = torch.load(experiment_name+'cifar surrogate.pt').to(device)
            self.surrogate = ImageSurrogate(surr, width=32, height=32, superpixel_size=2)
>>>>>>> 24f99578

        else:
            # Create model
            surr = nn.Sequential(
                MaskLayer2d(value=0, append=True),
                ResNet18(in_channels=4, num_classes=10),
            ).to(device)

            # Set up surrogate object
            self.surrogate = ImageSurrogate(surr, width=32, height=32, superpixel_size=2)

            # Set up datasets
            train_surr = DatasetInputOnly(train_set)
            val_surr = DatasetInputOnly(val_set)
            original_model = nn.Sequential(model, nn.Softmax(dim=1))

            # Train
            self.surrogate.train_original_model(
                train_surr,
                val_surr,
                original_model,
                batch_size=256,
                max_epochs=surrogate_epochs,
                loss_fn=KLDivLoss(),
                lookback=10,
                bar=True,
                verbose=True,
            )

            # Save surrogate
            surr.cpu()
            torch.save(surr, experiment_name + "cifar surrogate.pt")
            surr.to(device)
            

        from unet import UNet
        from fastshap import FastSHAP

        # Check for model
<<<<<<< HEAD
        if os.path.isfile(experiment_name + "cifar explainer.pt"):
            print("Loading saved explainer model")
            explainer = torch.load(experiment_name + "cifar explainer.pt").to(device)
            fastshap = FastSHAP(explainer, surrogate, link=nn.LogSoftmax(dim=1))
=======
        if os.path.isfile(experiment_name+'cifar explainer.pt'):
            print('Loading saved explainer model')
            explainer = torch.load(experiment_name+'cifar explainer.pt').to(device)
            fastshap = FastSHAP(explainer, self.surrogate, link=nn.LogSoftmax(dim=1))
>>>>>>> 24f99578
            self.fastshap = fastshap
        else:
            # Set up explainer model
            explainer = UNet(n_classes=10, num_down=2, num_up=1, num_convs=3).to(device)

            # Set up FastSHAP object
            fastshap = FastSHAP(explainer, self.surrogate, link=nn.LogSoftmax(dim=1))

            # Set up datasets
            fastshap_train = DatasetInputOnly(train_set)
            fastshap_val = DatasetInputOnly(val_set)

            # Train
            fastshap.train(
                fastshap_train,
                fastshap_val,
                batch_size=128,
                num_samples=2,
                max_epochs=explainer_epochs,
                eff_lambda=1e-2,
                validation_samples=1,
                lookback=10,
                bar=True,
                verbose=True,
            )

            # Save explainer
            explainer.cpu()
            torch.save(explainer, experiment_name + "cifar explainer.pt")
            explainer.to(device)
            self.fastshap = fastshap

    def plot_results(self, val_set):
        # plot results
        import matplotlib.pyplot as plt
<<<<<<< HEAD

        device = next(self.fastshap.explainer.parameters()).device
=======
#         device = next(self.fastshap.explainer.parameters()).device
>>>>>>> 24f99578
        # Select one image from each class
        dset = val_set
        targets = np.array(dset.targets)
        num_classes = targets.max() + 1
        inds_lists = [np.where(targets == cat)[0] for cat in range(num_classes)]
        inds = [np.random.choice(cat_inds) for cat_inds in inds_lists]
        x, y = zip(*[dset[ind] for ind in inds])
        x = torch.stack(x)

        # Get explanations
        values = self.fastshap.shap_values(x.to(self.device))

        # Get predictions
<<<<<<< HEAD
        pred = (
            surrogate(
                x.to(device),
                torch.ones(num_classes, surrogate.num_players, device=device),
            )
            .softmax(dim=1)
            .cpu()
            .data.numpy()
        )
=======
        pred = self.surrogate(
            x.to(self.device),
            torch.ones(num_classes, self.surrogate.num_players, device=self.device)
        ).softmax(dim=1).cpu().data.numpy()
>>>>>>> 24f99578

        fig, axarr = plt.subplots(num_classes, num_classes + 1, figsize=(22, 20))

        for row in range(num_classes):
            # Image
            classes = [
                "Airplane",
                "Car",
                "Bird",
                "Cat",
                "Deer",
                "Dog",
                "Frog",
                "Horse",
                "Ship",
                "Truck",
            ]
            mean = np.array([0.4914, 0.4822, 0.4465])[:, np.newaxis, np.newaxis]
            std = np.array([0.2023, 0.1994, 0.2010])[:, np.newaxis, np.newaxis]
            im = x[row].numpy() * std + mean
            im = im.transpose(1, 2, 0).astype(float)
            im = np.clip(im, a_min=0, a_max=1)
            axarr[row, 0].imshow(im, vmin=0, vmax=1)
            axarr[row, 0].set_xticks([])
            axarr[row, 0].set_yticks([])
            axarr[row, 0].set_ylabel("{}".format(classes[y[row]]), fontsize=14)

            # Explanations
            m = np.abs(values[row]).max()
            for col in range(num_classes):
                axarr[row, col + 1].imshow(
                    values[row, col], cmap="seismic", vmin=-m, vmax=m
                )
                axarr[row, col + 1].set_xticks([])
                axarr[row, col + 1].set_yticks([])
                if col == y[row]:
                    axarr[row, col + 1].set_xlabel(
                        "{:.2f}".format(pred[row, col]), fontsize=12, fontweight="bold"
                    )
                else:
                    axarr[row, col + 1].set_xlabel(
                        "{:.2f}".format(pred[row, col]), fontsize=12
                    )

                # Class labels
                if row == 0:
                    axarr[row, col + 1].set_title(
                        "{}".format(classes[y[col]]), fontsize=14
                    )

        plt.tight_layout()
        plt.show()<|MERGE_RESOLUTION|>--- conflicted
+++ resolved
@@ -31,17 +31,10 @@
 
         # train surrogate model
         # Check for model
-<<<<<<< HEAD
-        if os.path.isfile(experiment_name + "cifar surrogate.pt"):
-            print("Loading saved surrogate model")
-            surr = torch.load(experiment_name + "cifar surrogate.pt").to(device)
-            surrogate = ImageSurrogate(surr, width=32, height=32, superpixel_size=2)
-=======
         if os.path.isfile(experiment_name+'cifar surrogate.pt'):
             print('Loading saved surrogate model')
             surr = torch.load(experiment_name+'cifar surrogate.pt').to(device)
             self.surrogate = ImageSurrogate(surr, width=32, height=32, superpixel_size=2)
->>>>>>> 24f99578
 
         else:
             # Create model
@@ -81,17 +74,10 @@
         from fastshap import FastSHAP
 
         # Check for model
-<<<<<<< HEAD
-        if os.path.isfile(experiment_name + "cifar explainer.pt"):
-            print("Loading saved explainer model")
-            explainer = torch.load(experiment_name + "cifar explainer.pt").to(device)
-            fastshap = FastSHAP(explainer, surrogate, link=nn.LogSoftmax(dim=1))
-=======
         if os.path.isfile(experiment_name+'cifar explainer.pt'):
             print('Loading saved explainer model')
             explainer = torch.load(experiment_name+'cifar explainer.pt').to(device)
             fastshap = FastSHAP(explainer, self.surrogate, link=nn.LogSoftmax(dim=1))
->>>>>>> 24f99578
             self.fastshap = fastshap
         else:
             # Set up explainer model
@@ -127,12 +113,7 @@
     def plot_results(self, val_set):
         # plot results
         import matplotlib.pyplot as plt
-<<<<<<< HEAD
-
-        device = next(self.fastshap.explainer.parameters()).device
-=======
 #         device = next(self.fastshap.explainer.parameters()).device
->>>>>>> 24f99578
         # Select one image from each class
         dset = val_set
         targets = np.array(dset.targets)
@@ -146,22 +127,10 @@
         values = self.fastshap.shap_values(x.to(self.device))
 
         # Get predictions
-<<<<<<< HEAD
-        pred = (
-            surrogate(
-                x.to(device),
-                torch.ones(num_classes, surrogate.num_players, device=device),
-            )
-            .softmax(dim=1)
-            .cpu()
-            .data.numpy()
-        )
-=======
         pred = self.surrogate(
             x.to(self.device),
             torch.ones(num_classes, self.surrogate.num_players, device=self.device)
         ).softmax(dim=1).cpu().data.numpy()
->>>>>>> 24f99578
 
         fig, axarr = plt.subplots(num_classes, num_classes + 1, figsize=(22, 20))
 
